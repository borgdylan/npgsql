--- conflicted
+++ resolved
@@ -23,19 +23,7 @@
             _integerFormat = registry.Connector.BackendParams["integer_datetimes"] == "on";
         }
 
-<<<<<<< HEAD
         public DateTime Read(NpgsqlBuffer buf, int len, FieldDescription fieldDescription)
-=======
-        public override bool SupportsBinaryWrite
-        {
-            get
-            {
-                return true;
-            }
-        }
-
-        public DateTime Read(NpgsqlBuffer buf, FieldDescription fieldDescription, int len)
->>>>>>> f078ed78
         {
             // TODO: Convert directly to DateTime without passing through NpgsqlTimeStamp?
             return (DateTime)((ISimpleTypeReader<NpgsqlTimeStamp>)this).Read(buf, len, fieldDescription);
